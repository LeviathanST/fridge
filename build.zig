const std = @import("std");

pub fn build(b: *std.Build) !void {
    const target = b.standardTargetOptions(.{});
    const optimize = b.standardOptimizeOption(.{});
    const bundle = b.option(bool, "bundle", "Bundle SQLite") orelse false;
    const pg_column_names = b.option(bool, "column-names", "Mapping struct columns by name in pg.zig") orelse true;

    const lib = b.addModule("fridge", .{
        .root_source_file = b.path("src/main.zig"),
        .target = target,
        .optimize = optimize,
    });
    lib.link_libc = true;
    const pg_src = b.dependency("pg", .{
        .column_names = pg_column_names,
    }).module("pg");
    lib.addImport("pg", pg_src);

    if (bundle) {
        const src = b.dependency("sqlite_source", .{});
        lib.addIncludePath(src.path("."));
        lib.addCSourceFile(.{ .file = src.path("sqlite3.c"), .flags = &.{"-std=c99"} });
    } else {
        // lib.linkSystemLibrary("sqlite3", .{});
        try lib.link_objects.append(b.allocator, .{
            .system_lib = .{
                .name = b.dupe("sqlite3"),
                .needed = false,
                .weak = false,
                .use_pkg_config = .yes,
                .preferred_link_mode = .dynamic,
                .search_strategy = .paths_first,
            },
        });
    }

    const test_filter = b.option([]const []const u8, "test-filter", "Skip tests that do not match any filter") orelse &[0][]const u8{};
<<<<<<< HEAD
    const tests = b.addTest(.{ .root_source_file = b.path("src/main.zig"), .filters = test_filter });
    tests.root_module.link_libc = true;
    tests.root_module.link_objects = lib.link_objects;
    tests.root_module.addImport("pg", pg_src);
=======
    const test_mod = b.createModule(.{
        .root_source_file = b.path("src/main.zig"),
        .target = target,
        .optimize = optimize,
        .link_libc = true,
    });
    test_mod.link_objects = lib.link_objects;
    const tests = b.addTest(.{ .root_module = test_mod, .filters = test_filter });
>>>>>>> 0995456f
    const run_tests = b.addRunArtifact(tests);
    const test_step = b.step("test", "Run tests");
    test_step.dependOn(&run_tests.step);
}<|MERGE_RESOLUTION|>--- conflicted
+++ resolved
@@ -36,12 +36,6 @@
     }
 
     const test_filter = b.option([]const []const u8, "test-filter", "Skip tests that do not match any filter") orelse &[0][]const u8{};
-<<<<<<< HEAD
-    const tests = b.addTest(.{ .root_source_file = b.path("src/main.zig"), .filters = test_filter });
-    tests.root_module.link_libc = true;
-    tests.root_module.link_objects = lib.link_objects;
-    tests.root_module.addImport("pg", pg_src);
-=======
     const test_mod = b.createModule(.{
         .root_source_file = b.path("src/main.zig"),
         .target = target,
@@ -49,8 +43,8 @@
         .link_libc = true,
     });
     test_mod.link_objects = lib.link_objects;
+    tests.root_module.addImport("pg", pg_src);
     const tests = b.addTest(.{ .root_module = test_mod, .filters = test_filter });
->>>>>>> 0995456f
     const run_tests = b.addRunArtifact(tests);
     const test_step = b.step("test", "Run tests");
     test_step.dependOn(&run_tests.step);
